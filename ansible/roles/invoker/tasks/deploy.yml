--- conflicted
+++ resolved
@@ -76,14 +76,6 @@
   - "{{ db.whisk.actions }}"
   - "{{ db.whisk.activations }}"
 
-<<<<<<< HEAD
-- name: define options when deploying invoker on Ubuntu
-  set_fact:
-    linuxOptions: "/usr/lib/x86_64-linux-gnu/libapparmor.so.1:/usr/lib/x86_64-linux-gnu/libapparmor.so.1"
-  when: ansible_distribution == "Ubuntu"
-
-=======
->>>>>>> b99aaa3c
 - name: get running invoker information
   uri: url="http://{{ ansible_host }}:{{ docker.port }}/containers/json?filters={{ '{"name":[ "invoker" ],"ancestor":[ "invoker" ]}' | urlencode }}" return_content=yes
   register: invokerInfo_output
@@ -151,11 +143,7 @@
 
 - name: prepare invoker env
   set_fact:
-<<<<<<< HEAD
-    env:
-=======
     invoker_env:
->>>>>>> b99aaa3c
       "JAVA_OPTS": "-Xmx{{ invoker.heap }} -XX:+CrashOnOutOfMemoryError -XX:+UseGCOverheadLimit -XX:ErrorFile=/logs/java_error.log"
       "INVOKER_OPTS": "{{ invoker_args | default(invoker.arguments) }}"
       "JMX_REMOTE": "{{ jmx.enabled }}"
@@ -171,10 +159,7 @@
       "CONFIG_whisk_kafka_common_sslTruststorePassword": "{{ kafka.ssl.keystore.password }}"
       "CONFIG_whisk_kafka_common_sslKeystoreLocation": "/conf/{{ kafka.ssl.keystore.name }}"
       "CONFIG_whisk_kafka_common_sslKeystorePassword": "{{ kafka.ssl.keystore.password }}"
-<<<<<<< HEAD
-=======
       "CONFIG_whisk_userEvents_enabled": "{{ user_events }}"
->>>>>>> b99aaa3c
       "ZOOKEEPER_HOSTS": "{{ zookeeper_connect_string }}"
       "CONFIG_whisk_couchdb_protocol": "{{ db_protocol }}"
       "CONFIG_whisk_couchdb_host": "{{ db_host }}"
@@ -223,14 +208,6 @@
       "CONFIG_whisk_timeLimit_max": "{{ limit_action_time_max | default() }}"
       "CONFIG_whisk_timeLimit_std": "{{ limit_action_time_std | default() }}"
       "CONFIG_whisk_activation_payload_max": "{{ limit_activation_payload | default() }}"
-<<<<<<< HEAD
-
-- name: extend invoker env
-  set_fact:
-    env: "{{ env|default({}) | combine( {'CONFIG_whisk_containerFactory_containerArgs_dnsServers_' ~ item.0: item.1} ) }}"
-  with_indexed_items: "{{ (invoker_container_network_dns_servers | default()).split(' ')}}"
-
-=======
       "CONFIG_whisk_transactions_header": "{{ transactions.header }}"
 
 - name: extend invoker dns env
@@ -255,7 +232,6 @@
     volumes: "{{ volumes|default('') }},/usr/lib/x86_64-linux-gnu/libapparmor.so.1:/usr/lib/x86_64-linux-gnu/libapparmor.so.1"
   when: ansible_distribution == "Ubuntu"
 
->>>>>>> b99aaa3c
 - name: start invoker using docker cli
   docker_container:
     userns_mode: "host"
@@ -267,20 +243,8 @@
     image: "{{ docker_registry }}{{ docker.image.prefix }}/invoker:{{ docker.image.tag }}"
     state: started
     recreate: true
-<<<<<<< HEAD
-    env: "{{ env }}"
-    volumes:
-      - "/sys/fs/cgroup:/sys/fs/cgroup"
-      - "/run/runc:/run/runc"
-      - "{{ whisk_logs_dir }}/invoker{{ groups['invokers'].index(inventory_hostname) }}:/logs"
-      - "{{ invoker.confdir }}/invoker{{ groups['invokers'].index(inventory_hostname) }}:/conf"
-      - "{{ dockerInfo['DockerRootDir'] }}/containers/:/containers"
-      - "{{ docker_sock | default('/var/run/docker.sock') }}:/var/run/docker.sock"
-      - "{{ linuxOptions | default('') }}"
-=======
     env: "{{ invoker_env }}"
     volumes: "{{ volumes }}"
->>>>>>> b99aaa3c
     ports: "{{ ports_to_expose }}"
     command: /bin/sh -c "exec /init.sh {{ groups['invokers'].index(inventory_hostname) }} >> /logs/invoker{{ groups['invokers'].index(inventory_hostname) }}_logs.log 2>&1"
 
