#!/bin/bash
#
# Licensed to the Apache Software Foundation (ASF) under one or more
# contributor license agreements.  See the NOTICE file distributed with
# this work for additional information regarding copyright ownership.
# The ASF licenses this file to You under the Apache License, Version 2.0
# (the "License"); you may not use this file except in compliance with
# the License.  You may obtain a copy of the License at
#
#     http://www.apache.org/licenses/LICENSE-2.0
#
# Unless required by applicable law or agreed to in writing, software
# distributed under the License is distributed on an "AS IS" BASIS,
# WITHOUT WARRANTIES OR CONDITIONS OF ANY KIND, either express or implied.
# See the License for the specific language governing permissions and
# limitations under the License.
#

sudo gpasswd -a travis docker
sudo -E bash -c 'echo '\''DOCKER_OPTS="-H tcp://0.0.0.0:4243 -H unix:///var/run/docker.sock --storage-driver=overlay --userns-remap=default"'\'' > /etc/default/docker'

# Docker
sudo apt-get -y update -qq
sudo apt-get -o Dpkg::Options::="--force-confold" --force-yes -y install docker-engine=1.12.0-0~trusty
sudo service docker restart
echo "Docker Version:"
docker version
echo "Docker Info:"
docker info

# Python
pip install --user couchdb

# Ansible
<<<<<<< HEAD
pip install --user ansible==2.5.0
=======
pip install --user ansible==2.5.2
>>>>>>> b99aaa3c
<|MERGE_RESOLUTION|>--- conflicted
+++ resolved
@@ -32,8 +32,4 @@
 pip install --user couchdb
 
 # Ansible
-<<<<<<< HEAD
-pip install --user ansible==2.5.0
-=======
-pip install --user ansible==2.5.2
->>>>>>> b99aaa3c
+pip install --user ansible==2.5.2