--- conflicted
+++ resolved
@@ -25,12 +25,7 @@
 sudo apt-get update
 sudo apt-get install -y python-dev libffi-dev libssl-dev
 sudo pip install markupsafe
-<<<<<<< HEAD
-sudo pip install ansible==2.5.0
-sudo pip install docker==2.2.1
-=======
 sudo pip install ansible==2.5.2
->>>>>>> b99aaa3c
 sudo pip install jinja2==2.9.6
 sudo pip install docker==2.2.1    --ignore-installed  --force-reinstall
 sudo pip install httplib2==0.9.2  --ignore-installed  --force-reinstall
